from __future__ import absolute_import, division, print_function

import json
import logging
import math
import os
import random
import warnings
from multiprocessing import cpu_count
from dataclasses import asdict

import numpy as np
from scipy.stats import pearsonr
from sklearn.metrics import (
    confusion_matrix,
    label_ranking_average_precision_score,
    matthews_corrcoef,
    mean_squared_error,
)
from tqdm.auto import tqdm, trange

import pandas as pd
import torch
from simpletransformers.config.global_args import global_args
from simpletransformers.config.model_args import QuestionAnsweringArgs
from simpletransformers.custom_models.models import ElectraForQuestionAnswering, XLMRobertaForQuestionAnswering
from simpletransformers.question_answering.question_answering_utils import (
    RawResult,
    RawResultExtended,
    build_examples,
    convert_examples_to_features,
    get_best_predictions,
    get_best_predictions_extended,
    get_examples,
    to_list,
    write_predictions,
    write_predictions_extended,
    squad_convert_examples_to_features,
)
from tensorboardX import SummaryWriter
from torch.utils.data import DataLoader, RandomSampler, SequentialSampler, TensorDataset
from torch.utils.data.distributed import DistributedSampler
from transformers import (
    WEIGHTS_NAME,
    AdamW,
    AutoConfig,
    AutoTokenizer,
    AutoModelForQuestionAnswering,
    AlbertConfig,
    AlbertForQuestionAnswering,
    AlbertTokenizer,
    BartConfig,
    BartForQuestionAnswering,
    BartTokenizer,
    BertConfig,
    BertForQuestionAnswering,
    BertTokenizer,
    DistilBertConfig,
    DistilBertForQuestionAnswering,
    DistilBertTokenizer,
    ElectraConfig,
    ElectraTokenizer,
    LongformerConfig,
    LongformerTokenizer,
    LongformerForQuestionAnswering,
    MobileBertConfig,
    MobileBertTokenizer,
    MobileBertForQuestionAnswering,
    RobertaConfig,
    RobertaForQuestionAnswering,
    RobertaTokenizer,
    XLMConfig,
    XLMForQuestionAnswering,
    XLMTokenizer,
    XLMRobertaConfig,
    XLMRobertaTokenizer,
    XLNetConfig,
    XLNetForQuestionAnswering,
    XLNetTokenizer,
    get_linear_schedule_with_warmup,
)

try:
    import wandb

    wandb_available = True
except ImportError:
    wandb_available = False


logger = logging.getLogger(__name__)


class QuestionAnsweringModel:
    def __init__(self, model_type, model_name, args=None, use_cuda=True, cuda_device=-1, **kwargs):

        """
        Initializes a QuestionAnsweringModel model.

        Args:
            model_type: The type of model (bert, xlnet, xlm, distilbert)
            model_name: Default Transformer model name or path to a directory containing Transformer model file (pytorch_nodel.bin).
            args (optional): Default args will be used if this parameter is not provided. If provided,
                it should be a dict containing the args that should be changed in the default args'
            use_cuda (optional): Use GPU if available. Setting to False will force model to use CPU only.
            cuda_device (optional): Specific GPU that should be used. Will use the first available GPU by default.
        """  # noqa: ignore flake8"

        MODEL_CLASSES = {
            "albert": (AlbertConfig, AlbertForQuestionAnswering, AlbertTokenizer),
            "auto": (AutoConfig, AutoTokenizer, AutoModelForQuestionAnswering),
            "bart": (BartConfig, BartForQuestionAnswering, BartTokenizer),
            "bert": (BertConfig, BertForQuestionAnswering, BertTokenizer),
            "distilbert": (DistilBertConfig, DistilBertForQuestionAnswering, DistilBertTokenizer),
            "electra": (ElectraConfig, ElectraForQuestionAnswering, ElectraTokenizer),
            "longformer": (LongformerConfig, LongformerForQuestionAnswering, LongformerTokenizer),
            "mobilebert": (MobileBertConfig, MobileBertForQuestionAnswering, MobileBertTokenizer),
            "roberta": (RobertaConfig, RobertaForQuestionAnswering, RobertaTokenizer),
            "xlm": (XLMConfig, XLMForQuestionAnswering, XLMTokenizer),
            "xlmroberta": (XLMRobertaConfig, XLMRobertaForQuestionAnswering, XLMRobertaTokenizer),
            "xlnet": (XLNetConfig, XLNetForQuestionAnswering, XLNetTokenizer),
        }

        self.args = self._load_model_args(model_name)

        if isinstance(args, dict):
            self.args.update_from_dict(args)
        elif isinstance(args, QuestionAnsweringArgs):
            self.args = args

        if "sweep_config" in kwargs:
            sweep_config = kwargs.pop("sweep_config")
            sweep_values = {key: value["value"] for key, value in sweep_config.as_dict().items() if key != "_wandb"}
            self.args.update_from_dict(sweep_values)

        if self.args.manual_seed:
            random.seed(self.args.manual_seed)
            np.random.seed(self.args.manual_seed)
            torch.manual_seed(self.args.manual_seed)
            if self.args.n_gpu > 0:
                torch.cuda.manual_seed_all(self.args.manual_seed)

        if not use_cuda:
            self.args.fp16 = False

        config_class, model_class, tokenizer_class = MODEL_CLASSES[model_type]
        self.config = config_class.from_pretrained(model_name, **self.args.config)
        self.model = model_class.from_pretrained(model_name, config=self.config, **kwargs)

        if use_cuda:
            if torch.cuda.is_available():
                if cuda_device == -1:
                    self.device = torch.device("cuda")
                else:
                    self.device = torch.device(f"cuda:{cuda_device}")
            else:
                raise ValueError(
                    "'use_cuda' set to True when cuda is unavailable."
                    " Make sure CUDA is available or set use_cuda=False."
                )
        else:
            self.device = "cpu"

        self.results = {}

        self.tokenizer = tokenizer_class.from_pretrained(model_name, do_lower_case=self.args.do_lower_case, **kwargs)

        self.args.model_name = model_name
        self.args.model_type = model_type

        if self.args.wandb_project and not wandb_available:
            warnings.warn("wandb_project specified but wandb is not available. Wandb disabled.")
            self.args.wandb_project = None

    def load_and_cache_examples(self, examples, evaluate=False, no_cache=False, output_examples=False):
        """
        Converts a list of examples to a TensorDataset containing InputFeatures. Caches the InputFeatures.

        Utility function for train() and eval() methods. Not intended to be used directly.
        """

        tokenizer = self.tokenizer
        args = self.args

        if not no_cache:
            no_cache = args.no_cache

        if not no_cache:
            os.makedirs(self.args.cache_dir, exist_ok=True)

        examples = get_examples(examples, is_training=not evaluate)

        mode = "dev" if evaluate else "train"
        cached_features_file = os.path.join(
            args.cache_dir, "cached_{}_{}_{}_{}".format(mode, args.model_type, args.max_seq_length, len(examples)),
        )

        if os.path.exists(cached_features_file) and (
            (not args.reprocess_input_data and not no_cache) or (mode == "dev" and args.use_cached_eval_features)
        ):
            features = torch.load(cached_features_file)
            logger.info(f" Features loaded from cache at {cached_features_file}")
        else:
            logger.info(" Converting to features started.")

            features, dataset = squad_convert_examples_to_features(
                examples=examples,
                tokenizer=tokenizer,
                max_seq_length=args.max_seq_length,
                doc_stride=args.doc_stride,
                max_query_length=args.max_query_length,
                is_training=not evaluate,
                tqdm_enabled=not args.silent,
                threads=args.process_count,
                args=args,
            )

            # if not no_cache:
            #     torch.save(features, cached_features_file)

        # all_input_ids = torch.tensor([f.input_ids for f in features], dtype=torch.long)
        # all_input_mask = torch.tensor([f.input_mask for f in features], dtype=torch.long)
        # all_segment_ids = torch.tensor([f.segment_ids for f in features], dtype=torch.long)
        # all_cls_index = torch.tensor([f.cls_index for f in features], dtype=torch.long)
        # all_p_mask = torch.tensor([f.p_mask for f in features], dtype=torch.float)
        # all_example_index = torch.arange(all_input_ids.size(0), dtype=torch.long)
        # if evaluate:
        #     dataset = TensorDataset(
        #         all_input_ids, all_input_mask, all_segment_ids, all_example_index, all_cls_index, all_p_mask,
        #     )
        # else:
        #     all_start_positions = torch.tensor([f.start_position for f in features], dtype=torch.long)
        #     all_end_positions = torch.tensor([f.end_position for f in features], dtype=torch.long)
        #     dataset = TensorDataset(
        #         all_input_ids,
        #         all_input_mask,
        #         all_segment_ids,
        #         all_start_positions,
        #         all_end_positions,
        #         all_cls_index,
        #         all_p_mask,
        #     )

        if output_examples:
            return dataset, examples, features
        return dataset

    def train_model(
        self, train_data, output_dir=False, show_running_loss=True, args=None, eval_data=None, verbose=True, **kwargs
    ):
        """
        Trains the model using 'train_data'

        Args:
            train_data: Path to JSON file containing training data OR list of Python dicts in the correct format. The model will be trained on this data.
            output_dir: The directory where model files will be saved. If not given, self.args.output_dir will be used.
            show_running_loss (optional): Set to False to prevent running loss from being printed to console. Defaults to True.
            args (optional): Optional changes to the args dict of the model. Any changes made will persist for the model.
            eval_data (optional): Path to JSON file containing evaluation data against which evaluation will be performed when evaluate_during_training is enabled.
                Is required if evaluate_during_training is enabled.
            **kwargs: Additional metrics that should be used. Pass in the metrics as keyword arguments (name of metric: function to use).
                A metric function should take in two parameters. The first parameter will be the true labels, and the second parameter will be the predictions.
        Returns:
            None
        """  # noqa: ignore flake8"

        if args:
            self.args.update_from_dict(args)

        if self.args.silent:
            show_running_loss = False

        if self.args.evaluate_during_training and eval_data is None:
            raise ValueError(
                "evaluate_during_training is enabled but eval_data is not specified."
                " Pass eval_data to model.train_model() if using evaluate_during_training."
            )

        if not output_dir:
            output_dir = self.args.output_dir

        if os.path.exists(output_dir) and os.listdir(output_dir) and not self.args.overwrite_output_dir:
            raise ValueError(
                "Output directory ({}) already exists and is not empty."
                "Use --overwrite_output_dir to overcome.".format(output_dir)
            )

        self._move_model_to_device()

        if isinstance(train_data, str):
            with open(train_data, "r", encoding=self.args.encoding) as f:
                train_examples = json.load(f)
        else:
            train_examples = train_data

        train_dataset = self.load_and_cache_examples(train_examples)

        os.makedirs(output_dir, exist_ok=True)

        global_step, tr_loss = self.train(
            train_dataset, output_dir, show_running_loss=show_running_loss, eval_data=eval_data, **kwargs
        )

        self._save_model(model=self.model)

        logger.info(" Training of {} model complete. Saved to {}.".format(self.args.model_type, output_dir))

    def train(self, train_dataset, output_dir, show_running_loss=True, eval_data=None, verbose=True, **kwargs):
        """
        Trains the model on train_dataset.

        Utility function to be used by the train_model() method. Not intended to be used directly.
        """

        device = self.device
        model = self.model
        args = self.args

        tb_writer = SummaryWriter(logdir=args.tensorboard_dir)
        train_sampler = RandomSampler(train_dataset)
        train_dataloader = DataLoader(train_dataset, sampler=train_sampler, batch_size=args.train_batch_size)

        t_total = len(train_dataloader) // args.gradient_accumulation_steps * args.num_train_epochs

        no_decay = ["bias", "LayerNorm.weight"]
        optimizer_grouped_parameters = [
            {
                "params": [p for n, p in model.named_parameters() if not any(nd in n for nd in no_decay)],
                "weight_decay": args.weight_decay,
            },
            {
                "params": [p for n, p in model.named_parameters() if any(nd in n for nd in no_decay)],
                "weight_decay": 0.0,
            },
        ]

        warmup_steps = math.ceil(t_total * args.warmup_ratio)
        args.warmup_steps = warmup_steps if args.warmup_steps == 0 else args.warmup_steps

        optimizer = AdamW(optimizer_grouped_parameters, lr=args.learning_rate, eps=args.adam_epsilon,)
        scheduler = get_linear_schedule_with_warmup(
            optimizer, num_warmup_steps=args.warmup_steps, num_training_steps=t_total
        )

        if args.fp16:
            try:
                from apex import amp
            except ImportError:
                raise ImportError("Please install apex from https://www.github.com/nvidia/apex to use fp16 training.")

            model, optimizer = amp.initialize(model, optimizer, opt_level=args.fp16_opt_level)

        if args.n_gpu > 1:
            model = torch.nn.DataParallel(model)

        global_step = 0
        tr_loss, logging_loss = 0.0, 0.0
        model.zero_grad()
        train_iterator = trange(int(args.num_train_epochs), desc="Epoch", disable=args.silent, mininterval=0)
        epoch_number = 0
        best_eval_metric = None
        early_stopping_counter = 0
        steps_trained_in_current_epoch = 0
        epochs_trained = 0

        if args.model_name and os.path.exists(args.model_name):
            try:
                # set global_step to gobal_step of last saved checkpoint from model path
                checkpoint_suffix = args.model_name.split("/")[-1].split("-")
                if len(checkpoint_suffix) > 2:
                    checkpoint_suffix = checkpoint_suffix[1]
                else:
                    checkpoint_suffix = checkpoint_suffix[-1]
                global_step = int(checkpoint_suffix)
                epochs_trained = global_step // (len(train_dataloader) // args.gradient_accumulation_steps)
                steps_trained_in_current_epoch = global_step % (
                    len(train_dataloader) // args.gradient_accumulation_steps
                )

                logger.info("   Continuing training from checkpoint, will skip to saved global_step")
                logger.info("   Continuing training from epoch %d", epochs_trained)
                logger.info("   Continuing training from global step %d", global_step)
                logger.info("   Will skip the first %d steps in the current epoch", steps_trained_in_current_epoch)
            except ValueError:
                logger.info("   Starting fine-tuning.")

        if args.evaluate_during_training:
            training_progress_scores = self._create_training_progress_scores(**kwargs)

        if args.wandb_project:
            wandb.init(project=args.wandb_project, config={**asdict(args)}, **args.wandb_kwargs)
            wandb.watch(self.model)

        model.train()
        for _ in train_iterator:
            if epochs_trained > 0:
                epochs_trained -= 1
                continue
            train_iterator.set_description(f"Epoch {epoch_number + 1} of {args.num_train_epochs}")
            batch_iterator = tqdm(train_dataloader, desc=f"Running Epoch {epoch_number} of {args.num_train_epochs}", disable=args.silent, mininterval=0)
            for step, batch in enumerate(batch_iterator):
                if steps_trained_in_current_epoch > 0:
                    steps_trained_in_current_epoch -= 1
                    continue
                batch = tuple(t.to(device) for t in batch)

                inputs = self._get_inputs_dict(batch)

                outputs = model(**inputs)
                # model outputs are always tuple in pytorch-transformers (see doc)
                loss = outputs[0]

                if args.n_gpu > 1:
                    loss = loss.mean()  # mean() to average on multi-gpu parallel training

                current_loss = loss.item()

                if show_running_loss:
                    batch_iterator.set_description(f"Epochs {epoch_number}/{args.num_train_epochs}. Running Loss: {current_loss:9.4f}")

                if args.gradient_accumulation_steps > 1:
                    loss = loss / args.gradient_accumulation_steps

                if args.fp16:
                    with amp.scale_loss(loss, optimizer) as scaled_loss:
                        scaled_loss.backward()
                    # torch.nn.utils.clip_grad_norm_(
                    #     amp.master_params(optimizer), args.max_grad_norm
                    # )
                else:
                    loss.backward()
                    # torch.nn.utils.clip_grad_norm_(
                    #     model.parameters(), args.max_grad_norm
                    # )

                tr_loss += loss.item()
                if (step + 1) % args.gradient_accumulation_steps == 0:
                    if args.fp16:
                        torch.nn.utils.clip_grad_norm_(amp.master_params(optimizer), args.max_grad_norm)
                    else:
                        torch.nn.utils.clip_grad_norm_(model.parameters(), args.max_grad_norm)

                    optimizer.step()
                    scheduler.step()  # Update learning rate schedule
                    model.zero_grad()
                    global_step += 1

                    if args.logging_steps > 0 and global_step % args.logging_steps == 0:
                        # Log metrics
                        tb_writer.add_scalar("lr", scheduler.get_lr()[0], global_step)
                        tb_writer.add_scalar(
                            "loss", (tr_loss - logging_loss) / args.logging_steps, global_step,
                        )
                        logging_loss = tr_loss
                        if args.wandb_project:
                            wandb.log(
                                {
                                    "Training loss": current_loss,
                                    "lr": scheduler.get_lr()[0],
                                    "global_step": global_step,
                                }
                            )

                    if args.save_steps > 0 and global_step % args.save_steps == 0:
                        # Save model checkpoint
                        output_dir_current = os.path.join(output_dir, "checkpoint-{}".format(global_step))

                        self._save_model(output_dir_current, optimizer, scheduler, model=model)

                    if args.evaluate_during_training and (
                        args.evaluate_during_training_steps > 0
                        and global_step % args.evaluate_during_training_steps == 0
                    ):
                        # Only evaluate when single GPU otherwise metrics may not average well
                        results, _ = self.eval_model(eval_data, verbose=False, **kwargs)
                        for key, value in results.items():
                            tb_writer.add_scalar("eval_{}".format(key), value, global_step)

                        output_dir_current = os.path.join(output_dir, "checkpoint-{}".format(global_step))

                        if args.save_eval_checkpoints:
                            self._save_model(output_dir_current, optimizer, scheduler, model=model, results=results)

                        training_progress_scores["global_step"].append(global_step)
                        training_progress_scores["train_loss"].append(current_loss)
                        for key in results:
                            training_progress_scores[key].append(results[key])
                        report = pd.DataFrame(training_progress_scores)
                        report.to_csv(
                            os.path.join(args.output_dir, "training_progress_scores.csv"), index=False,
                        )

                        if args.wandb_project:
                            wandb.log(self._get_last_metrics(training_progress_scores))

                        if not best_eval_metric:
                            best_eval_metric = results[args.early_stopping_metric]
                            self._save_model(args.best_model_dir, optimizer, scheduler, model=model, results=results)
                        if best_eval_metric and args.early_stopping_metric_minimize:
                            if results[args.early_stopping_metric] - best_eval_metric < args.early_stopping_delta:
                                best_eval_metric = results[args.early_stopping_metric]
                                self._save_model(
                                    args.best_model_dir, optimizer, scheduler, model=model, results=results
                                )
                                early_stopping_counter = 0
                            else:
                                if args.use_early_stopping:
                                    if early_stopping_counter < args.early_stopping_patience:
                                        early_stopping_counter += 1
                                        if verbose:
                                            logger.info(f" No improvement in {args.early_stopping_metric}")
                                            logger.info(f" Current step: {early_stopping_counter}")
                                            logger.info(f" Early stopping patience: {args.early_stopping_patience}")
                                    else:
                                        if verbose:
                                            logger.info(f" Patience of {args.early_stopping_patience} steps reached")
                                            logger.info(" Training terminated.")
                                            train_iterator.close()
                                        return global_step, tr_loss / global_step
                        else:
                            if results[args.early_stopping_metric] - best_eval_metric > args.early_stopping_delta:
                                best_eval_metric = results[args.early_stopping_metric]
                                self._save_model(
                                    args.best_model_dir, optimizer, scheduler, model=model, results=results
                                )
                                early_stopping_counter = 0
                            else:
                                if args.use_early_stopping:
                                    if early_stopping_counter < args.early_stopping_patience:
                                        early_stopping_counter += 1
                                        if verbose:
                                            logger.info(f" No improvement in {args.early_stopping_metric}")
                                            logger.info(f" Current step: {early_stopping_counter}")
                                            logger.info(f" Early stopping patience: {args.early_stopping_patience}")
                                    else:
                                        if verbose:
                                            logger.info(f" Patience of {args.early_stopping_patience} steps reached")
                                            logger.info(" Training terminated.")
                                            train_iterator.close()
                                        return global_step, tr_loss / global_step

            epoch_number += 1
            output_dir_current = os.path.join(output_dir, "checkpoint-{}-epoch-{}".format(global_step, epoch_number))

            if args.save_model_every_epoch or args.evaluate_during_training:
                os.makedirs(output_dir_current, exist_ok=True)

            if args.save_model_every_epoch:
                self._save_model(output_dir_current, optimizer, scheduler, model=model)

            if args.evaluate_during_training:
                results, _ = self.eval_model(eval_data, verbose=False, **kwargs)

                self._save_model(output_dir_current, optimizer, scheduler, results=results)

                training_progress_scores["global_step"].append(global_step)
                training_progress_scores["train_loss"].append(current_loss)
                for key in results:
                    training_progress_scores[key].append(results[key])
                report = pd.DataFrame(training_progress_scores)
                report.to_csv(os.path.join(args.output_dir, "training_progress_scores.csv"), index=False)

                if args.wandb_project:
                    wandb.log(self._get_last_metrics(training_progress_scores))

                if not best_eval_metric:
                    best_eval_metric = results[args.early_stopping_metric]
                    self._save_model(args.best_model_dir, optimizer, scheduler, model=model, results=results)
                if best_eval_metric and args.early_stopping_metric_minimize:
                    if results[args.early_stopping_metric] - best_eval_metric < args.early_stopping_delta:
                        best_eval_metric = results[args.early_stopping_metric]
                        self._save_model(args.best_model_dir, optimizer, scheduler, model=model, results=results)
                        early_stopping_counter = 0
                    else:
                        if args.use_early_stopping and args.early_stopping_consider_epochs:
                            if early_stopping_counter < args.early_stopping_patience:
                                early_stopping_counter += 1
                                if verbose:
                                    logger.info(f" No improvement in {args.early_stopping_metric}")
                                    logger.info(f" Current step: {early_stopping_counter}")
                                    logger.info(f" Early stopping patience: {args.early_stopping_patience}")
                            else:
                                if verbose:
                                    logger.info(f" Patience of {args.early_stopping_patience} steps reached")
                                    logger.info(" Training terminated.")
                                    train_iterator.close()
                                return global_step, tr_loss / global_step
                else:
                    if results[args.early_stopping_metric] - best_eval_metric > args.early_stopping_delta:
                        best_eval_metric = results[args.early_stopping_metric]
                        self._save_model(args.best_model_dir, optimizer, scheduler, model=model, results=results)
                        early_stopping_counter = 0
                    else:
                        if args.use_early_stopping and args.early_stopping_consider_epochs:
                            if early_stopping_counter < args.early_stopping_patience:
                                early_stopping_counter += 1
                                if verbose:
                                    logger.info(f" No improvement in {args.early_stopping_metric}")
                                    logger.info(f" Current step: {early_stopping_counter}")
                                    logger.info(f" Early stopping patience: {args.early_stopping_patience}")
                            else:
                                if verbose:
                                    logger.info(f" Patience of {args.early_stopping_patience} steps reached")
                                    logger.info(" Training terminated.")
                                    train_iterator.close()
                                return global_step, tr_loss / global_step

        return global_step, tr_loss / global_step

    def eval_model(self, eval_data, output_dir=None, verbose=False, verbose_logging=False, **kwargs):
        """
        Evaluates the model on eval_data. Saves results to output_dir.

        Args:
            eval_data: Path to JSON file containing evaluation data OR list of Python dicts in the correct format. The model will be evaluated on this data.
            output_dir: The directory where model files will be saved. If not given, self.args.output_dir will be used.
            verbose: If verbose, results will be printed to the console on completion of evaluation.
            verbose_logging: Log info related to feature conversion and writing predictions.
            **kwargs: Additional metrics that should be used. Pass in the metrics as keyword arguments (name of metric: function to use).
                A metric function should take in two parameters. The first parameter will be the true labels, and the second parameter will be the predictions.

        Returns:
            result: Dictionary containing evaluation results. (correct, similar, incorrect)
            text: A dictionary containing the 3 dictionaries correct_text, similar_text (the predicted answer is a substring of the correct answer or vise versa), incorrect_text.
        """  # noqa: ignore flake8"

        if not output_dir:
            output_dir = self.args.output_dir

        self._move_model_to_device()

        all_predictions, all_nbest_json, scores_diff_json, eval_loss = self.evaluate(
            eval_data, output_dir, verbose_logging=verbose
        )

        if isinstance(eval_data, str):
            with open(eval_data, "r", encoding=self.args.encoding) as f:
                truth = json.load(f)
        else:
            truth = eval_data

        result, texts = self.calculate_results(truth, all_predictions, **kwargs)
        result["eval_loss"] = eval_loss

        self.results.update(result)

        if verbose:
            logger.info(self.results)

        return result, texts

    def evaluate(self, eval_data, output_dir, verbose_logging=False):
        """
        Evaluates the model on eval_data.

        Utility function to be used by the eval_model() method. Not intended to be used directly.
        """
        tokenizer = self.tokenizer
        device = self.device
        model = self.model
        args = self.args

        if isinstance(eval_data, str):
            with open(eval_data, "r", encoding=self.args.encoding) as f:
                eval_examples = json.load(f)
        else:
            eval_examples = eval_data

        eval_dataset, examples, features = self.load_and_cache_examples(
            eval_examples, evaluate=True, output_examples=True
        )

        eval_sampler = SequentialSampler(eval_dataset)
        eval_dataloader = DataLoader(eval_dataset, sampler=eval_sampler, batch_size=args.eval_batch_size)

        eval_loss = 0.0
        nb_eval_steps = 0
        model.eval()

        all_results = []
        for batch in tqdm(eval_dataloader, disable=args.silent, desc="Running Evaluation"):
            batch = tuple(t.to(device) for t in batch)

            with torch.no_grad():
                inputs = {
                    "input_ids": batch[0],
                    "attention_mask": batch[1],
                    "token_type_ids": batch[2],
                }

<<<<<<< HEAD
                if self.args.model_type in ["xlm", "roberta", "distilbert", "camembert", "electra", "xlmroberta", "bart"]:
=======
                if self.args.model_type in [
                    "xlm",
                    "roberta",
                    "distilbert",
                    "camembert",
                    "electra",
                    "xlmroberta",
                    "bart",
                ]:
>>>>>>> a3b085ed
                    del inputs["token_type_ids"]

                example_indices = batch[3]

                if args.model_type in ["xlnet", "xlm"]:
                    inputs.update({"cls_index": batch[4], "p_mask": batch[5]})

                outputs = model(**inputs)
                eval_loss += outputs[0].mean().item()

                for i, example_index in enumerate(example_indices):
                    eval_feature = features[example_index.item()]
                    unique_id = int(eval_feature.unique_id)
                    if args.model_type in ["xlnet", "xlm"]:
                        # XLNet uses a more complex post-processing procedure
                        result = RawResultExtended(
                            unique_id=unique_id,
                            start_top_log_probs=to_list(outputs[0][i]),
                            start_top_index=to_list(outputs[1][i]),
                            end_top_log_probs=to_list(outputs[2][i]),
                            end_top_index=to_list(outputs[3][i]),
                            cls_logits=to_list(outputs[4][i]),
                        )
                    else:
                        result = RawResult(
                            unique_id=unique_id,
                            start_logits=to_list(outputs[0][i]),
                            end_logits=to_list(outputs[1][i]),
                        )
                    all_results.append(result)

            nb_eval_steps += 1

        eval_loss = eval_loss / nb_eval_steps

        prefix = "test"
        os.makedirs(output_dir, exist_ok=True)

        output_prediction_file = os.path.join(output_dir, "predictions_{}.json".format(prefix))
        output_nbest_file = os.path.join(output_dir, "nbest_predictions_{}.json".format(prefix))
        output_null_log_odds_file = os.path.join(output_dir, "null_odds_{}.json".format(prefix))

        if args.model_type in ["xlnet", "xlm"]:
            # XLNet uses a more complex post-processing procedure
            (all_predictions, all_nbest_json, scores_diff_json,) = write_predictions_extended(
                examples,
                features,
                all_results,
                args.n_best_size,
                args.max_answer_length,
                output_prediction_file,
                output_nbest_file,
                output_null_log_odds_file,
                eval_data,
                model.config.start_n_top,
                model.config.end_n_top,
                True,
                tokenizer,
                verbose_logging,
            )
        else:
            all_predictions, all_nbest_json, scores_diff_json = write_predictions(
                examples,
                features,
                all_results,
                args.n_best_size,
                args.max_answer_length,
                False,
                output_prediction_file,
                output_nbest_file,
                output_null_log_odds_file,
                verbose_logging,
                True,
                args.null_score_diff_threshold,
            )

        return all_predictions, all_nbest_json, scores_diff_json, eval_loss

    def predict(self, to_predict, n_best_size=None):
        """
        Performs predictions on a list of python dicts containing contexts and qas.

        Args:
            to_predict: A python list of python dicts containing contexts and questions to be sent to the model for prediction.
                        E.g: predict([
                            {
                                'context': "Some context as a demo",
                                'qas': [
                                    {'id': '0', 'question': 'What is the context here?'},
                                    {'id': '1', 'question': 'What is this for?'}
                                ]
                            }
                        ])
            n_best_size (Optional): Number of predictions to return. args.n_best_size will be used if not specified.

        Returns:
            preds: A python list containing the predicted answer, and id for each question in to_predict.
        """  # noqa: ignore flake8"
        tokenizer = self.tokenizer
        device = self.device
        model = self.model
        args = self.args

        if not n_best_size:
            n_best_size = args.n_best_size

        self._move_model_to_device()

        eval_examples = build_examples(to_predict)
        eval_dataset, examples, features = self.load_and_cache_examples(
            eval_examples, evaluate=True, output_examples=True, no_cache=True
        )

        eval_sampler = SequentialSampler(eval_dataset)
        eval_dataloader = DataLoader(eval_dataset, sampler=eval_sampler, batch_size=args.eval_batch_size)

        model.eval()

        all_results = []
        for batch in tqdm(eval_dataloader, disable=args.silent, desc="Running Prediction"):
            batch = tuple(t.to(device) for t in batch)

            with torch.no_grad():
                inputs = {
                    "input_ids": batch[0],
                    "attention_mask": batch[1],
                    "token_type_ids": batch[2],
                }

<<<<<<< HEAD
                if self.args.model_type in ["xlm", "roberta", "distilbert", "camembert", "electra", "xlmroberta", "bart"]:
=======
                if self.args.model_type in [
                    "xlm",
                    "roberta",
                    "distilbert",
                    "camembert",
                    "electra",
                    "xlmroberta",
                    "bart",
                ]:
>>>>>>> a3b085ed
                    del inputs["token_type_ids"]

                example_indices = batch[3]

                if args.model_type in ["xlnet", "xlm"]:
                    inputs.update({"cls_index": batch[4], "p_mask": batch[5]})

                outputs = model(**inputs)

                for i, example_index in enumerate(example_indices):
                    eval_feature = features[example_index.item()]
                    unique_id = int(eval_feature.unique_id)
                    if args.model_type in ["xlnet", "xlm"]:
                        # XLNet uses a more complex post-processing procedure
                        result = RawResultExtended(
                            unique_id=unique_id,
                            start_top_log_probs=to_list(outputs[0][i]),
                            start_top_index=to_list(outputs[1][i]),
                            end_top_log_probs=to_list(outputs[2][i]),
                            end_top_index=to_list(outputs[3][i]),
                            cls_logits=to_list(outputs[4][i]),
                        )
                    else:
                        result = RawResult(
                            unique_id=unique_id,
                            start_logits=to_list(outputs[0][i]),
                            end_logits=to_list(outputs[1][i]),
                        )
                    all_results.append(result)

        if args.model_type in ["xlnet", "xlm"]:
            answers = get_best_predictions_extended(
                examples,
                features,
                all_results,
                n_best_size,
                args.max_answer_length,
                model.config.start_n_top,
                model.config.end_n_top,
                True,
                tokenizer,
                args.null_score_diff_threshold,
            )
        else:
            answers = get_best_predictions(
                examples, features, all_results, n_best_size, args.max_answer_length, False, False, True, False,
            )

        answer_list = [{"id": answer["id"], "answer": answer["answer"]} for answer in answers]
        probability_list = [{"id": answer["id"], "probability": answer["probability"]} for answer in answers]

        return answer_list, probability_list

    def calculate_results(self, truth, predictions, **kwargs):
        truth_dict = {}
        questions_dict = {}
        for item in truth:
            for answer in item["qas"]:
                if answer["answers"]:
                    truth_dict[answer["id"]] = answer["answers"][0]["text"]
                else:
                    truth_dict[answer["id"]] = ""
                questions_dict[answer["id"]] = answer["question"]

        correct = 0
        incorrect = 0
        similar = 0
        correct_text = {}
        incorrect_text = {}
        similar_text = {}
        predicted_answers = []
        true_answers = []

        for q_id, answer in truth_dict.items():
            predicted_answers.append(predictions[q_id])
            true_answers.append(answer)
            if predictions[q_id].strip() == answer.strip():
                correct += 1
                correct_text[q_id] = answer
            elif predictions[q_id].strip() in answer.strip() or answer.strip() in predictions[q_id].strip():
                similar += 1
                similar_text[q_id] = {
                    "truth": answer,
                    "predicted": predictions[q_id],
                    "question": questions_dict[q_id],
                }
            else:
                incorrect += 1
                incorrect_text[q_id] = {
                    "truth": answer,
                    "predicted": predictions[q_id],
                    "question": questions_dict[q_id],
                }

        extra_metrics = {}
        for metric, func in kwargs.items():
            extra_metrics[metric] = func(true_answers, predicted_answers)

        result = {"correct": correct, "similar": similar, "incorrect": incorrect, **extra_metrics}

        texts = {
            "correct_text": correct_text,
            "similar_text": similar_text,
            "incorrect_text": incorrect_text,
        }

        return result, texts

    def _move_model_to_device(self):
        self.model.to(self.device)

    def _get_last_metrics(self, metric_values):
        return {metric: values[-1] for metric, values in metric_values.items()}

    def _get_inputs_dict(self, batch):
        inputs = {
            "input_ids": batch[0],
            "attention_mask": batch[1],
            "token_type_ids": batch[2],
            "start_positions": batch[3],
            "end_positions": batch[4],
        }

        if self.args.model_type in ["xlm", "roberta", "distilbert", "camembert", "electra", "xlmroberta", "bart"]:
            del inputs["token_type_ids"]

        if self.args.model_type in ["xlnet", "xlm"]:
            inputs.update({"cls_index": batch[5], "p_mask": batch[6]})

        return inputs

    def _create_training_progress_scores(self, **kwargs):
        extra_metrics = {key: [] for key in kwargs}
        training_progress_scores = {
            "global_step": [],
            "correct": [],
            "similar": [],
            "incorrect": [],
            "train_loss": [],
            "eval_loss": [],
            **extra_metrics,
        }

        return training_progress_scores

    def _save_model(self, output_dir=None, optimizer=None, scheduler=None, model=None, results=None):
        if not output_dir:
            output_dir = self.args.output_dir
        os.makedirs(output_dir, exist_ok=True)

        if model and not self.args.no_save:
            # Take care of distributed/parallel training
            model_to_save = model.module if hasattr(model, "module") else model
            model_to_save.save_pretrained(output_dir)
            self.tokenizer.save_pretrained(output_dir)
            torch.save(self.args, os.path.join(output_dir, "training_args.bin"))
            if optimizer and scheduler and self.args.save_optimizer_and_scheduler:
                torch.save(optimizer.state_dict(), os.path.join(output_dir, "optimizer.pt"))
                torch.save(scheduler.state_dict(), os.path.join(output_dir, "scheduler.pt"))
            self._save_model_args(output_dir)

        if results:
            output_eval_file = os.path.join(output_dir, "eval_results.txt")
            with open(output_eval_file, "w") as writer:
                for key in sorted(results.keys()):
                    writer.write("{} = {}\n".format(key, str(results[key])))

    def _save_model_args(self, output_dir):
        os.makedirs(output_dir, exist_ok=True)
        self.args.save(output_dir)

    def _load_model_args(self, input_dir):
        args = QuestionAnsweringArgs()
        args.load(input_dir)
        return args<|MERGE_RESOLUTION|>--- conflicted
+++ resolved
@@ -688,9 +688,6 @@
                     "token_type_ids": batch[2],
                 }
 
-<<<<<<< HEAD
-                if self.args.model_type in ["xlm", "roberta", "distilbert", "camembert", "electra", "xlmroberta", "bart"]:
-=======
                 if self.args.model_type in [
                     "xlm",
                     "roberta",
@@ -700,7 +697,6 @@
                     "xlmroberta",
                     "bart",
                 ]:
->>>>>>> a3b085ed
                     del inputs["token_type_ids"]
 
                 example_indices = batch[3]
@@ -830,9 +826,6 @@
                     "token_type_ids": batch[2],
                 }
 
-<<<<<<< HEAD
-                if self.args.model_type in ["xlm", "roberta", "distilbert", "camembert", "electra", "xlmroberta", "bart"]:
-=======
                 if self.args.model_type in [
                     "xlm",
                     "roberta",
@@ -842,7 +835,6 @@
                     "xlmroberta",
                     "bart",
                 ]:
->>>>>>> a3b085ed
                     del inputs["token_type_ids"]
 
                 example_indices = batch[3]
