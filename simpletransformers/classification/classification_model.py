--- conflicted
+++ resolved
@@ -2162,10 +2162,24 @@
                     final_preds = []
                     for pred_row in preds:
                         mean_pred = mean(pred_row)
-<<<<<<< HEAD
+                        final_preds.append(mean_pred)
+                    preds = np.array(final_preds)
+                else:
+                    preds = [np.argmax(pred, axis=1) for pred in preds]
+                    final_preds = []
+                    for pred_row in preds:
+                        mode_pred, counts = mode(pred_row)
+                        if len(counts) > 1 and counts[0] == counts[1]:
+                            final_preds.append(args.tie_value)
+                        else:
+                            final_preds.append(mode_pred[0])
+                    preds = np.array(final_preds)
+                if args.regression:
+                    preds = [np.squeeze(pred) for pred in preds]
+                    final_preds = []
+                    for pred_row in preds:
+                        mean_pred = mean(pred_row)
                         print(mean_pred)
-=======
->>>>>>> b1db86dc
                         final_preds.append(mean_pred)
                     preds = np.array(final_preds)
                 else:
